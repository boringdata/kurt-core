--- conflicted
+++ resolved
@@ -221,7 +221,6 @@
         finally:
             session.close()
 
-<<<<<<< HEAD
     def search_similar_documents(
         self, query_embedding: bytes, limit: int = 20, min_similarity: float = 0.70
     ) -> list[tuple[str, float]]:
@@ -307,7 +306,6 @@
             return []
         finally:
             session.close()
-=======
     # ========== ASYNC METHODS ==========
 
     def get_async_database_url(self) -> str:
@@ -367,5 +365,4 @@
         if self._async_engine:
             await self._async_engine.dispose()
             self._async_engine = None
-            self._async_session_maker = None
->>>>>>> 15fdf6ed
+            self._async_session_maker = None
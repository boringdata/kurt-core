--- conflicted
+++ resolved
@@ -8,11 +8,8 @@
 from rich.console import Console
 
 from kurt.config import load_config
-<<<<<<< HEAD
 from kurt.telemetry.decorators import track_command
-=======
 from kurt.utils import extract_section
->>>>>>> 23cd162f
 
 console = Console()
 

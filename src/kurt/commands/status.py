--- conflicted
+++ resolved
@@ -7,11 +7,6 @@
 from rich.console import Console
 
 from kurt.config import config_exists, load_config
-<<<<<<< HEAD
-from kurt.db.database import get_session
-from kurt.db.models import Document, IngestionStatus
-from kurt.telemetry.decorators import track_command
-=======
 from kurt.services.status_service import (
     check_pending_migrations,
     generate_status_markdown,
@@ -21,7 +16,7 @@
     get_project_summaries,
     is_kurt_plugin_installed,
 )
->>>>>>> 23cd162f
+from kurt.telemetry.decorators import track_command
 
 console = Console()
 

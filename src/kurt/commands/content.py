--- conflicted
+++ resolved
@@ -570,9 +570,6 @@
     default="table",
     help="Output format",
 )
-<<<<<<< HEAD
-@track_command
-=======
 @click.option(
     "--with-analytics",
     is_flag=True,
@@ -598,7 +595,6 @@
     type=click.Choice(["created_at", "pageviews_30d", "pageviews_60d", "trend_percentage"], case_sensitive=False),
     help="Sort results by field (default: created_at)",
 )
->>>>>>> 08b910cd
 def list_documents_cmd(
     status: str,
     url_starts_with: str,
@@ -907,10 +903,6 @@
 
 
 @content.command("stats")
-<<<<<<< HEAD
-@track_command
-def stats_cmd():
-=======
 @click.option(
     "--url-starts-with",
     type=str,
@@ -922,7 +914,6 @@
     help="Show analytics statistics (traffic distribution, percentiles)",
 )
 def stats_cmd(url_starts_with: str, show_analytics: bool):
->>>>>>> 08b910cd
     """
     Show document statistics.
 

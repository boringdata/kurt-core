"""
Document utility functions for Kurt.

These functions provide CRUD operations for documents:
- list_documents: List all documents with filtering
- get_document: Get document by ID
- delete_document: Delete document by ID
- get_document_stats: Get statistics about documents

These can be used directly by agents or wrapped by CLI commands.
"""

from typing import Optional
from uuid import UUID

from sqlmodel import func, select

from kurt.db.database import get_session
from kurt.db.models import Document, DocumentAnalytics, IngestionStatus


def list_documents(
    status: Optional[IngestionStatus] = None,
    url_prefix: Optional[str] = None,
    url_contains: Optional[str] = None,
    limit: Optional[int] = None,
    offset: int = 0,
    # Analytics filters
    with_analytics: bool = False,
    pageviews_30d_min: Optional[int] = None,
    pageviews_30d_max: Optional[int] = None,
    pageviews_trend: Optional[str] = None,
    order_by: Optional[str] = None,
) -> list[Document]:
    """
    List all documents with optional filtering.

    Args:
        status: Filter by ingestion status (NOT_FETCHED, FETCHED, ERROR)
        url_prefix: Filter by URL prefix (e.g., "https://example.com")
        url_contains: Filter by URL substring (e.g., "blog")
        limit: Maximum number of documents to return
        offset: Number of documents to skip (for pagination)
        with_analytics: Include analytics data in results (LEFT JOIN)
        pageviews_30d_min: Filter by minimum pageviews (last 30 days)
        pageviews_30d_max: Filter by maximum pageviews (last 30 days)
        pageviews_trend: Filter by trend ("increasing", "stable", "decreasing")
        order_by: Sort results by field (created_at, pageviews_30d, pageviews_60d, trend_percentage)

    Returns:
        List of Document objects (with analytics data attached if with_analytics=True)

    Example:
        # List all documents
        docs = list_documents()

        # List only fetched documents
        docs = list_documents(status=IngestionStatus.FETCHED)

        # List documents from specific domain
        docs = list_documents(url_prefix="https://example.com")

        # List documents with "blog" in URL
        docs = list_documents(url_contains="blog")

        # Combine filters
        docs = list_documents(status=IngestionStatus.FETCHED, url_prefix="https://example.com")

        # List first 10 documents
        docs = list_documents(limit=10)

        # Pagination: skip first 10, get next 10
        docs = list_documents(limit=10, offset=10)

        # Filter by analytics (high-traffic pages)
        docs = list_documents(with_analytics=True, pageviews_30d_min=500, order_by="pageviews_30d")

        # Filter by traffic trend
        docs = list_documents(with_analytics=True, pageviews_trend="decreasing")
    """
    session = get_session()

    # Determine if we need analytics JOIN
    needs_analytics = (
        with_analytics
        or pageviews_30d_min is not None
        or pageviews_30d_max is not None
        or pageviews_trend is not None
        or (order_by and order_by in ["pageviews_30d", "pageviews_60d", "trend_percentage"])
    )

    # Build query
    if needs_analytics:
        # LEFT JOIN to include documents without analytics
        stmt = select(Document).outerjoin(
            DocumentAnalytics, Document.id == DocumentAnalytics.document_id
        )
    else:
        stmt = select(Document)

    # Apply basic filters
    if status:
        stmt = stmt.where(Document.ingestion_status == status)
    if url_prefix:
        stmt = stmt.where(Document.source_url.startswith(url_prefix))
    if url_contains:
        stmt = stmt.where(Document.source_url.contains(url_contains))

    # Apply analytics filters
    if pageviews_30d_min is not None:
        stmt = stmt.where(DocumentAnalytics.pageviews_30d >= pageviews_30d_min)
    if pageviews_30d_max is not None:
        stmt = stmt.where(DocumentAnalytics.pageviews_30d <= pageviews_30d_max)
    if pageviews_trend:
        stmt = stmt.where(DocumentAnalytics.pageviews_trend == pageviews_trend)

    # Apply ordering
    if order_by:
        if order_by == "pageviews_30d":
            stmt = stmt.order_by(DocumentAnalytics.pageviews_30d.desc())
        elif order_by == "pageviews_60d":
            stmt = stmt.order_by(DocumentAnalytics.pageviews_60d.desc())
        elif order_by == "trend_percentage":
            stmt = stmt.order_by(DocumentAnalytics.trend_percentage.desc())
        elif order_by == "created_at":
            stmt = stmt.order_by(Document.created_at.desc())
    else:
        # Default ordering (most recent first)
        stmt = stmt.order_by(Document.created_at.desc())

    # Apply pagination
    if offset:
        stmt = stmt.offset(offset)
    if limit:
        stmt = stmt.limit(limit)

    # Execute query
    documents = session.exec(stmt).all()

    # Return Document objects directly
    # Note: Analytics data is accessible via document.analytics relationship if loaded
    return list(documents)


def get_document(document_id: str) -> Document:
    """
    Get document by ID (supports partial UUIDs).

    Args:
        document_id: Document UUID as string (full or partial, minimum 8 chars)

    Returns:
        Document object

    Raises:
        ValueError: If document not found or ID is ambiguous

    Example:
        doc = get_document("550e8400-e29b-41d4-a716-446655440000")
        doc = get_document("550e8400")  # Partial UUID also works
        print(doc.title)
        print(doc.description)
    """
    session = get_session()

    # Try full UUID first
    try:
        doc_uuid = UUID(document_id)
        doc = session.get(Document, doc_uuid)

        if not doc:
            raise ValueError(f"Document not found: {document_id}")
    except ValueError:
        # Try partial UUID match
        if len(document_id) < 8:
            raise ValueError(f"Document ID too short (minimum 8 characters): {document_id}")

        # Search for documents where ID starts with the partial UUID
        # Convert UUID to string format without hyphens for matching
        stmt = select(Document)
        docs = session.exec(stmt).all()

        # Filter by partial match (comparing without hyphens)
        partial_lower = document_id.lower().replace("-", "")
        matches = [d for d in docs if str(d.id).replace("-", "").startswith(partial_lower)]

        if len(matches) == 0:
            raise ValueError(f"Document not found: {document_id}")
        elif len(matches) > 1:
            raise ValueError(
                f"Ambiguous document ID '{document_id}' matches {len(matches)} documents. "
                f"Please provide more characters."
            )

        doc = matches[0]

    # Return Document object
    return doc


def delete_document(document_id: str, delete_content: bool = False) -> dict:
    """
    Delete document by ID (supports partial UUIDs).

    Args:
        document_id: Document UUID as string (full or partial, minimum 8 chars)
        delete_content: If True, also delete content file from filesystem

    Returns:
        Dictionary with deletion result:
            - deleted_id: str
            - title: str
            - content_deleted: bool

    Raises:
        ValueError: If document not found or ID is ambiguous

    Example:
        # Delete document (keep content file)
        result = delete_document("550e8400-e29b-41d4-a716-446655440000")
        result = delete_document("550e8400")  # Partial UUID also works

        # Delete document and content file
        result = delete_document("550e8400", delete_content=True)
    """

    from kurt.config import load_config

    session = get_session()

    # Try full UUID first
    try:
        doc_uuid = UUID(document_id)
        doc = session.get(Document, doc_uuid)

        if not doc:
            raise ValueError(f"Document not found: {document_id}")
    except ValueError:
        # Try partial UUID match
        if len(document_id) < 8:
            raise ValueError(f"Document ID too short (minimum 8 characters): {document_id}")

        # Search for documents where ID starts with the partial UUID
        stmt = select(Document)
        docs = session.exec(stmt).all()

        # Filter by partial match (comparing without hyphens)
        partial_lower = document_id.lower().replace("-", "")
        matches = [d for d in docs if str(d.id).replace("-", "").startswith(partial_lower)]

        if len(matches) == 0:
            raise ValueError(f"Document not found: {document_id}")
        elif len(matches) > 1:
            raise ValueError(
                f"Ambiguous document ID '{document_id}' matches {len(matches)} documents. "
                f"Please provide more characters."
            )

        doc = matches[0]

    # Store info for result
    title = doc.title
    content_path = doc.content_path
    content_deleted = False

    # Delete content file if requested
    if delete_content and content_path:
        try:
            config = load_config()
            source_base = config.get_absolute_sources_path()
            full_path = source_base / content_path

            if full_path.exists():
                full_path.unlink()
                content_deleted = True
        except Exception:
            # Ignore content deletion errors
            pass

    # Delete document from database
    session.delete(doc)
    session.commit()

    return {
        "deleted_id": str(doc_uuid),
        "title": title,
        "content_deleted": content_deleted,
    }


def get_document_stats(include_pattern: Optional[str] = None) -> dict:
    """
    Get statistics about documents in the database.

    Args:
        include_pattern: Optional glob pattern to filter documents (e.g., "*docs.dagster.io*")

    Returns:
        Dictionary with statistics:
            - total: int (total number of documents)
            - not_fetched: int
            - fetched: int
            - error: int

    Example:
        stats = get_document_stats()
        print(f"Total: {stats['total']}")
        print(f"Fetched: {stats['fetched']}")

        # With filter
        stats = get_document_stats(include_pattern="*docs.dagster.io*")
    """
<<<<<<< HEAD
=======
    from fnmatch import fnmatch

    from sqlmodel import func

>>>>>>> 23cd162f
    session = get_session()

    # Build base query with optional filtering
    if include_pattern:
        # Get all documents matching pattern
        all_docs_stmt = select(Document)
        all_docs = session.exec(all_docs_stmt).all()

        # Filter by glob pattern
        filtered_docs = []
        for doc in all_docs:
            if doc.source_url and fnmatch(doc.source_url, include_pattern):
                filtered_docs.append(doc)
            elif doc.content_path and fnmatch(str(doc.content_path), include_pattern):
                filtered_docs.append(doc)

        # Count by status
        total = len(filtered_docs)
        not_fetched = sum(
            1 for d in filtered_docs if d.ingestion_status == IngestionStatus.NOT_FETCHED
        )
        fetched = sum(1 for d in filtered_docs if d.ingestion_status == IngestionStatus.FETCHED)
        error = sum(1 for d in filtered_docs if d.ingestion_status == IngestionStatus.ERROR)
    else:
        # Count total documents
        total_stmt = select(func.count(Document.id))
        total = session.exec(total_stmt).one()

        # Count by status
        not_fetched_stmt = select(func.count(Document.id)).where(
            Document.ingestion_status == IngestionStatus.NOT_FETCHED
        )
        not_fetched = session.exec(not_fetched_stmt).one()

        fetched_stmt = select(func.count(Document.id)).where(
            Document.ingestion_status == IngestionStatus.FETCHED
        )
        fetched = session.exec(fetched_stmt).one()

        error_stmt = select(func.count(Document.id)).where(
            Document.ingestion_status == IngestionStatus.ERROR
        )
        error = session.exec(error_stmt).one()

    return {
        "total": total,
        "not_fetched": not_fetched,
        "fetched": fetched,
        "error": error,
    }


<<<<<<< HEAD
def get_analytics_stats(url_prefix: Optional[str] = None) -> dict:
    """
    Get analytics statistics with percentile-based traffic thresholds.

    Calculates traffic distribution for the given domain and returns
    percentile thresholds for categorizing pages as HIGH/MEDIUM/LOW/ZERO traffic.

    Args:
        url_prefix: Optional URL prefix to scope stats (e.g., "https://docs.company.com")

    Returns:
        Dictionary with analytics statistics:
            - total_with_analytics: int
            - total_zero_traffic: int
            - avg_pageviews_30d: float
            - median_pageviews_30d: int
            - p75_pageviews_30d: int (75th percentile - HIGH traffic threshold)
            - p25_pageviews_30d: int (25th percentile - LOW traffic threshold)
            - traffic_categories: dict with counts per category

    Example:
        stats = get_analytics_stats(url_prefix="https://docs.company.com")
        print(f"HIGH traffic threshold (p75): {stats['p75_pageviews_30d']} views/month")
        print(f"Pages with ZERO traffic: {stats['total_zero_traffic']}")
    """
    session = get_session()

    # Build query for documents with analytics
    stmt = (
        select(DocumentAnalytics)
        .join(Document, Document.id == DocumentAnalytics.document_id)
    )

    if url_prefix:
        stmt = stmt.where(Document.source_url.startswith(url_prefix))

    analytics = session.exec(stmt).all()

    if not analytics:
        return {
            "total_with_analytics": 0,
            "total_zero_traffic": 0,
            "avg_pageviews_30d": 0,
            "median_pageviews_30d": 0,
            "p75_pageviews_30d": 0,
            "p25_pageviews_30d": 0,
            "traffic_categories": {
                "zero": 0,
                "low": 0,
                "medium": 0,
                "high": 0,
            },
        }

    # Extract pageviews and sort
    pageviews = [a.pageviews_30d for a in analytics]
    pageviews_sorted = sorted(pageviews)
    total = len(pageviews_sorted)

    # Count zero traffic pages
    zero_traffic = sum(1 for pv in pageviews if pv == 0)

    # Remove zeros for percentile calculation
    pageviews_nonzero = [pv for pv in pageviews_sorted if pv > 0]

    if not pageviews_nonzero:
        # All pages have zero traffic
        return {
            "total_with_analytics": total,
            "total_zero_traffic": zero_traffic,
            "avg_pageviews_30d": 0,
            "median_pageviews_30d": 0,
            "p75_pageviews_30d": 0,
            "p25_pageviews_30d": 0,
            "traffic_categories": {
                "zero": zero_traffic,
                "low": 0,
                "medium": 0,
                "high": 0,
            },
        }

    # Calculate statistics
    avg = sum(pageviews_nonzero) / len(pageviews_nonzero)

    # Percentiles (using non-zero traffic only)
    def percentile(data, p):
        """Calculate percentile (0-100)"""
        if not data:
            return 0
        n = len(data)
        idx = int(n * p / 100)
        return data[min(idx, n - 1)]

    median = percentile(pageviews_nonzero, 50)
    p25 = percentile(pageviews_nonzero, 25)
    p75 = percentile(pageviews_nonzero, 75)

    # Categorize pages using percentiles
    # ZERO: 0 views
    # LOW: >0 and <= p25
    # MEDIUM: >p25 and <= p75
    # HIGH: >p75
    categories = {
        "zero": zero_traffic,
        "low": sum(1 for pv in pageviews_nonzero if pv <= p25),
        "medium": sum(1 for pv in pageviews_nonzero if p25 < pv <= p75),
        "high": sum(1 for pv in pageviews_nonzero if pv > p75),
    }

    return {
        "total_with_analytics": total,
        "total_zero_traffic": zero_traffic,
        "avg_pageviews_30d": round(avg, 1),
        "median_pageviews_30d": median,
        "p75_pageviews_30d": p75,
        "p25_pageviews_30d": p25,
        "traffic_categories": categories,
    }
=======
def list_clusters() -> list[dict]:
    """
    List all topic clusters with document counts.

    Returns:
        List of dictionaries with cluster information:
            - id: UUID
            - name: str
            - description: str
            - created_at: datetime
            - doc_count: int

    Example:
        clusters = list_clusters()
        for cluster in clusters:
            print(f"{cluster['name']}: {cluster['doc_count']} docs")
    """
    from sqlalchemy import func, select

    from kurt.db.models import DocumentClusterEdge, TopicCluster

    session = get_session()

    # Get all clusters with document counts
    stmt = (
        select(
            TopicCluster.id,
            TopicCluster.name,
            TopicCluster.description,
            TopicCluster.created_at,
            func.count(DocumentClusterEdge.document_id).label("doc_count"),
        )
        .outerjoin(DocumentClusterEdge, TopicCluster.id == DocumentClusterEdge.cluster_id)
        .group_by(TopicCluster.id)
        .order_by(func.count(DocumentClusterEdge.document_id).desc())
    )

    results = session.exec(stmt).all()

    # Convert to list of dicts
    clusters = []
    for row in results:
        clusters.append(
            {
                "id": row.id,
                "name": row.name,
                "description": row.description,
                "created_at": row.created_at,
                "doc_count": row.doc_count,
            }
        )

    return clusters


def list_content(
    with_status: str = None,
    include_pattern: str = None,
    in_cluster: str = None,
    with_content_type: str = None,
    max_depth: int = None,
    limit: int = None,
    offset: int = 0,
) -> list[Document]:
    """
    List documents with new explicit naming (for CLI-SPEC.md compliance).

    This is the new API-compliant version of list_documents() with explicit naming.

    Args:
        with_status: Filter by status (NOT_FETCHED | FETCHED | ERROR)
        include_pattern: Glob pattern matching source_url or content_path
        in_cluster: Filter by cluster name (case-insensitive)
        with_content_type: Filter by content type (tutorial | guide | blog | etc)
        max_depth: Filter by maximum URL depth (e.g., 2 for example.com/a/b)
        limit: Maximum number of documents to return
        offset: Number of documents to skip (for pagination)

    Returns:
        List of Document objects

    Example:
        # List all documents
        docs = list_content()

        # List only fetched documents
        docs = list_content(with_status="FETCHED")

        # List documents matching pattern
        docs = list_content(include_pattern="*/docs/*")

        # List documents in cluster
        docs = list_content(in_cluster="Tutorials")

        # Filter by URL depth
        docs = list_content(max_depth=2)

        # Combine filters
        docs = list_content(with_status="FETCHED", include_pattern="*/blog/*", max_depth=2)
    """
    from fnmatch import fnmatch

    from kurt.db.models import DocumentClusterEdge, TopicCluster

    session = get_session()

    # Build query
    stmt = select(Document)

    # Apply cluster filter (JOIN with edges and clusters tables)
    if in_cluster:
        stmt = (
            stmt.join(DocumentClusterEdge, Document.id == DocumentClusterEdge.document_id)
            .join(TopicCluster, DocumentClusterEdge.cluster_id == TopicCluster.id)
            .where(TopicCluster.name.ilike(f"%{in_cluster}%"))
        )

    # Apply status filter
    if with_status:
        status_enum = IngestionStatus(with_status)
        stmt = stmt.where(Document.ingestion_status == status_enum)

    # Apply content_type filter
    if with_content_type:
        from kurt.db.models import ContentType

        content_type_enum = ContentType(with_content_type.lower())
        stmt = stmt.where(Document.content_type == content_type_enum)

    # Apply ordering (most recent first)
    stmt = stmt.order_by(Document.created_at.desc())

    # Apply pagination
    if offset:
        stmt = stmt.offset(offset)
    if limit:
        stmt = stmt.limit(limit)

    # Execute query
    documents = list(session.exec(stmt).all())

    # Apply glob pattern filtering (post-query)
    if include_pattern:
        documents = [
            d
            for d in documents
            if (d.source_url and fnmatch(d.source_url, include_pattern))
            or (d.content_path and fnmatch(d.content_path, include_pattern))
        ]

    # Apply max_depth filtering (post-query)
    if max_depth is not None:
        from kurt.utils.url_utils import get_url_depth

        documents = [d for d in documents if get_url_depth(d.source_url) <= max_depth]

    return documents


def list_documents_for_indexing(
    doc_id: Optional[str] = None,
    include_pattern: Optional[str] = None,
    all_flag: bool = False,
) -> list[Document]:
    """
    Get documents that need to be indexed based on filtering criteria.

    This function encapsulates the business logic for selecting documents
    for the indexing process. It handles three modes:
    1. Single document by ID
    2. All FETCHED documents matching a glob pattern
    3. All FETCHED documents (when all_flag is True)

    Args:
        doc_id: Document ID (full or partial UUID, minimum 8 chars)
        include_pattern: Glob pattern to filter documents (e.g., "*/docs/*")
        all_flag: If True, return all FETCHED documents

    Returns:
        List of Document objects ready for indexing

    Raises:
        ValueError: If doc_id is provided but document not found or is ambiguous
        ValueError: If no filtering criteria provided

    Example:
        # Get single document
        docs = list_documents_for_indexing(doc_id="44ea066e")

        # Get all documents matching pattern
        docs = list_documents_for_indexing(include_pattern="*/docs/*")

        # Get all FETCHED documents
        docs = list_documents_for_indexing(all_flag=True)
    """
    from fnmatch import fnmatch

    # Validate input - need at least one filtering criterion
    if not doc_id and not include_pattern and not all_flag:
        raise ValueError("Must provide either doc_id, include_pattern, or all_flag=True")

    # Mode 1: Single document by ID
    if doc_id:
        doc = get_document(doc_id)
        return [doc]

    # Mode 2 & 3: Batch mode - get FETCHED documents
    if include_pattern or all_flag:
        # Get all FETCHED documents (no limit for indexing)
        docs = list_documents(
            status=IngestionStatus.FETCHED,
            url_prefix=None,
            url_contains=None,
            limit=None,
        )

        # Apply glob pattern filter if provided
        if include_pattern:
            docs = [
                d
                for d in docs
                if (d.source_url and fnmatch(d.source_url, include_pattern))
                or (d.content_path and fnmatch(d.content_path, include_pattern))
            ]

        return docs

    # Should never reach here due to initial validation
    raise ValueError("Must provide either doc_id, include_pattern, or all_flag=True")
>>>>>>> 23cd162f
<|MERGE_RESOLUTION|>--- conflicted
+++ resolved
@@ -310,13 +310,8 @@
         # With filter
         stats = get_document_stats(include_pattern="*docs.dagster.io*")
     """
-<<<<<<< HEAD
-=======
     from fnmatch import fnmatch
 
-    from sqlmodel import func
-
->>>>>>> 23cd162f
     session = get_session()
 
     # Build base query with optional filtering
@@ -369,7 +364,6 @@
     }
 
 
-<<<<<<< HEAD
 def get_analytics_stats(url_prefix: Optional[str] = None) -> dict:
     """
     Get analytics statistics with percentile-based traffic thresholds.
@@ -489,7 +483,8 @@
         "p25_pageviews_30d": p25,
         "traffic_categories": categories,
     }
-=======
+
+
 def list_clusters() -> list[dict]:
     """
     List all topic clusters with document counts.
@@ -718,5 +713,4 @@
         return docs
 
     # Should never reach here due to initial validation
-    raise ValueError("Must provide either doc_id, include_pattern, or all_flag=True")
->>>>>>> 23cd162f
+    raise ValueError("Must provide either doc_id, include_pattern, or all_flag=True")
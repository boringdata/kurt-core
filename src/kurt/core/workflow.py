"""
Generic DBOS workflow runner for dbt-like pipelines.

Any pipeline can use this - just define a PipelineConfig and call run_workflow().

For CLI integration, use run_pipeline_workflow() which accepts:
- Namespace string (e.g., "indexing") - auto-discovers models
- Model name (e.g., "indexing.document_sections") - runs single model
- Python file/folder path - imports and discovers models
"""

import importlib.util
import logging
import sys
from pathlib import Path
from typing import Any, Dict, Optional

from dbos import DBOS

from kurt.utils.filtering import DocumentFilters

from .dbos_events import emit_batch_status
from .model_runner import ModelContext, run_pipeline
from .pipeline import PipelineConfig, get_pipeline
from .registry import ModelRegistry

logger = logging.getLogger(__name__)


async def run_workflow(
    pipeline: PipelineConfig,
    filters: DocumentFilters,
    incremental_mode: str = "full",
    reprocess_unchanged: bool = False,
    workflow_id: Optional[str] = None,
    model_configs: Optional[Dict[str, Any]] = None,
    metadata: Optional[Dict[str, Any]] = None,
) -> Dict[str, Any]:
    """
    Generic DBOS workflow for any dbt-like pipeline.

    dbt-like execution:
    1. Store workflow context (filters, mode)
    2. Run pipeline models in sequence (each reads from upstream tables)
    3. Emit status events for monitoring

    Args:
        pipeline: PipelineConfig defining which models to run
        filters: Document filters to apply
        incremental_mode: Processing mode ("full" or "delta")
        reprocess_unchanged: If True, reprocess docs even if content unchanged.
                            Default False means unchanged docs are skipped.
        workflow_id: Optional workflow ID (defaults to DBOS.workflow_id)
        metadata: Optional dict with additional context (e.g., {"verbose": True})

    Returns:
        Dict containing model results and workflow metadata

    Example:
        from kurt.core import run_workflow, PipelineConfig

        MY_PIPELINE = PipelineConfig(
            name="my_pipeline",
            models=["my.first_model", "my.second_model"],
        )

        result = await run_workflow(
            pipeline=MY_PIPELINE,
            filters=DocumentFilters(ids="doc1,doc2"),
            incremental_mode="full",
            reprocess_unchanged=True,  # Force reprocess all docs
        )
    """
    workflow_id = workflow_id or DBOS.workflow_id

<<<<<<< HEAD
    # Display workflow ID at start
    from kurt.core.display import print_dim

    print_dim(f"Workflow: {workflow_id}")
=======
    # Configure LLM tracker for this workflow
    from kurt.core.llm_tracker import llm_tracker

    llm_tracker.configure(workflow_id=workflow_id)
>>>>>>> ae446623

    logger.info(
        "Workflow '%s' started (mode=%s, reprocess_unchanged=%s, workflow_id=%s)",
        pipeline.name,
        incremental_mode,
        reprocess_unchanged,
        workflow_id,
    )

    await emit_batch_status(
        {
            "batch_status": "processing",
            "workflow_id": workflow_id,
            "pipeline": pipeline.name,
        }
    )

    # Run pipeline - models read from tables via sources={}
    # Merge model_configs into metadata (metadata takes precedence for verbose, etc.)
    combined_metadata = {"model_configs": model_configs or {}}
    if metadata:
        combined_metadata.update(metadata)
    ctx = ModelContext(
        filters=filters,
        incremental_mode=incremental_mode,
        reprocess_unchanged=reprocess_unchanged,
        workflow_id=workflow_id,
        metadata=combined_metadata,
    )
    pipeline_result = await run_pipeline(pipeline, ctx)

    # Get document stats from first model result (if available)
    # First model (document_sections) returns: documents, sections, skipped
    first_model = pipeline.models[0] if pipeline.models else None
    first_result = pipeline_result["results"].get(first_model, {}) if first_model else {}
    processed_docs = first_result.get("documents", 0)
    skipped_docs = first_result.get("skipped", 0)
    total_docs = processed_docs + skipped_docs

    await emit_batch_status(
        {
            "batch_total": total_docs,
            "batch_status": "complete",
            "active_docs": processed_docs,
            "skipped_docs": skipped_docs,
            "workflow_done": True,
            "pipeline": pipeline.name,
        }
    )

    # Print LLM usage summary if verbose
    if metadata and metadata.get("verbose"):
        llm_tracker.print_summary()

    return {
        "workflow_id": workflow_id,
        "pipeline": pipeline.name,
        "total_documents": total_docs,
        "documents_processed": processed_docs,
        "skipped_docs": skipped_docs,
        "models_executed": pipeline_result["models_executed"],
        "errors": pipeline_result["errors"],
        **pipeline_result["results"],
    }


def _import_models_from_path(path: Path) -> str:
    """Import models from a Python file or directory.

    Args:
        path: Path to .py file or directory containing model files

    Returns:
        Namespace detected from imported models

    Raises:
        ValueError: If path doesn't exist or no models found
    """
    if not path.exists():
        raise ValueError(f"Path does not exist: {path}")

    # Track models before/after import to detect new ones
    models_before = set(ModelRegistry.list_all())

    if path.is_file() and path.suffix == ".py":
        # Import single file
        spec = importlib.util.spec_from_file_location(path.stem, path)
        if spec and spec.loader:
            module = importlib.util.module_from_spec(spec)
            sys.modules[path.stem] = module
            spec.loader.exec_module(module)
            logger.info(f"Imported models from {path}")
    elif path.is_dir():
        # Import all .py files in directory (excluding tests, __pycache__)
        for py_file in path.glob("*.py"):
            if py_file.name.startswith("_") or "test" in py_file.name.lower():
                continue
            spec = importlib.util.spec_from_file_location(py_file.stem, py_file)
            if spec and spec.loader:
                module = importlib.util.module_from_spec(spec)
                sys.modules[py_file.stem] = module
                try:
                    spec.loader.exec_module(module)
                    logger.debug(f"Imported {py_file}")
                except Exception as e:
                    logger.warning(f"Failed to import {py_file}: {e}")
        logger.info(f"Imported models from directory {path}")
    else:
        raise ValueError(f"Path must be a .py file or directory: {path}")

    # Detect namespace from new models
    models_after = set(ModelRegistry.list_all())
    new_models = models_after - models_before

    if not new_models:
        raise ValueError(f"No models found in {path}")

    # Extract namespace from first model name (e.g., "indexing.document_sections" -> "indexing")
    namespaces = set()
    for model_name in new_models:
        if "." in model_name:
            namespaces.add(model_name.split(".")[0])

    if len(namespaces) == 1:
        return namespaces.pop()
    elif len(namespaces) > 1:
        logger.warning(f"Multiple namespaces found: {namespaces}, using first")
        return sorted(namespaces)[0]
    else:
        # No namespace prefix, use path stem
        return path.stem


def resolve_pipeline(target: str) -> PipelineConfig:
    """Resolve a target string to a PipelineConfig.

    Accepts (dbt-style resolution):
    - Namespace path (e.g., "staging.indexing") - maps to kurt/models/staging/indexing/
    - Model name (e.g., "staging.indexing.document_sections") - runs single model
    - File path (e.g., "./models/step_extract.py") - imports and discovers
    - Directory path (e.g., "./models/") - imports all and discovers

    Args:
        target: Namespace, model name, or path

    Returns:
        PipelineConfig ready for execution
    """
    # Check if it's an explicit file/directory path (contains / or \ or ends with .py)
    if "/" in target or "\\" in target or target.endswith(".py"):
        path = Path(target)
        if not path.exists():
            raise ValueError(f"Path does not exist: {target}")
        namespace = _import_models_from_path(path)
        return get_pipeline(namespace)

    # Try to import the parent package to register models
    # e.g., for "landing.fetch", import "kurt.models.landing"
    if "." in target:
        parent_namespace = target.rsplit(".", 1)[0]
        parent_module = f"kurt.models.{parent_namespace}"
        try:
            importlib.import_module(parent_module)
            logger.debug(f"Imported {parent_module}")
        except ImportError as e:
            logger.debug(f"Could not import {parent_module}: {e}")

    # Check if it's a specific model name already registered
    if ModelRegistry.get(target):
        logger.info(f"Running single model: {target}")
        return PipelineConfig(name=target, models=[target])

    # dbt-style folder resolution: namespace maps to kurt/models/<namespace>/
    # e.g., "staging.indexing" -> kurt.models.staging.indexing
    namespace = target
    module_path = f"kurt.models.{namespace}"
    try:
        importlib.import_module(module_path)
        logger.debug(f"Imported {module_path}")
    except ImportError as e:
        logger.debug(f"Could not import {module_path}: {e}")

    # Discover pipeline from namespace
    pipeline = get_pipeline(namespace)
    if not pipeline.models:
        raise ValueError(
            f"No models found for '{target}'. "
            f"Provide a namespace (e.g., 'staging.indexing'), model name, "
            f"or path to model files."
        )

    return pipeline


@DBOS.workflow()
async def run_pipeline_workflow(
    target: str,
    filters: DocumentFilters,
    incremental_mode: str = "full",
    reprocess_unchanged: bool = False,
    workflow_id: Optional[str] = None,
    model_configs: Optional[Dict[str, Any]] = None,
    metadata: Optional[Dict[str, Any]] = None,
) -> Dict[str, Any]:
    """Generic workflow that resolves target and runs pipeline.

    This is the main entry point for CLI integration. It accepts flexible
    target specifications and auto-discovers models.

    Args:
        target: One of:
            - Namespace (e.g., "indexing") - discovers all models
            - Model name (e.g., "indexing.document_sections") - single model
            - File path (e.g., "./my_models.py") - imports and runs
            - Directory path (e.g., "./models/") - imports all and runs
        filters: Document filters to apply
        incremental_mode: Processing mode ("full" or "delta")
        reprocess_unchanged: If True, reprocess unchanged documents
        workflow_id: Optional workflow ID
        metadata: Optional dict with additional context (e.g., {"verbose": True})

    Returns:
        Dict with workflow results

    Example CLI usage:
        # Run all indexing models
        kurt index --pipeline indexing

        # Run single model
        kurt index --pipeline indexing.document_sections

        # Run models from custom path
        kurt index --pipeline ./my_pipeline/models/
    """
    pipeline = resolve_pipeline(target)
    return await run_workflow(
        pipeline=pipeline,
        filters=filters,
        incremental_mode=incremental_mode,
        reprocess_unchanged=reprocess_unchanged,
        workflow_id=workflow_id,
        model_configs=model_configs,
        metadata=metadata,
    )<|MERGE_RESOLUTION|>--- conflicted
+++ resolved
@@ -1,11 +1,9 @@
 """
 Generic DBOS workflow runner for dbt-like pipelines.
 
-Any pipeline can use this - just define a PipelineConfig and call run_workflow().
-
-For CLI integration, use run_pipeline_workflow() which accepts:
-- Namespace string (e.g., "indexing") - auto-discovers models
-- Model name (e.g., "indexing.document_sections") - runs single model
+Use run_pipeline_workflow() which accepts:
+- Namespace string (e.g., "staging.indexing") - auto-discovers models
+- Model name (e.g., "staging.indexing.document_sections") - runs single model
 - Python file/folder path - imports and discovers models
 """
 
@@ -27,63 +25,25 @@
 logger = logging.getLogger(__name__)
 
 
-async def run_workflow(
+async def _run_pipeline(
     pipeline: PipelineConfig,
     filters: DocumentFilters,
-    incremental_mode: str = "full",
-    reprocess_unchanged: bool = False,
-    workflow_id: Optional[str] = None,
-    model_configs: Optional[Dict[str, Any]] = None,
-    metadata: Optional[Dict[str, Any]] = None,
+    incremental_mode: str,
+    reprocess_unchanged: bool,
+    workflow_id: str,
+    model_configs: Optional[Dict[str, Any]],
+    metadata: Optional[Dict[str, Any]],
 ) -> Dict[str, Any]:
-    """
-    Generic DBOS workflow for any dbt-like pipeline.
-
-    dbt-like execution:
-    1. Store workflow context (filters, mode)
-    2. Run pipeline models in sequence (each reads from upstream tables)
-    3. Emit status events for monitoring
-
-    Args:
-        pipeline: PipelineConfig defining which models to run
-        filters: Document filters to apply
-        incremental_mode: Processing mode ("full" or "delta")
-        reprocess_unchanged: If True, reprocess docs even if content unchanged.
-                            Default False means unchanged docs are skipped.
-        workflow_id: Optional workflow ID (defaults to DBOS.workflow_id)
-        metadata: Optional dict with additional context (e.g., {"verbose": True})
-
-    Returns:
-        Dict containing model results and workflow metadata
-
-    Example:
-        from kurt.core import run_workflow, PipelineConfig
-
-        MY_PIPELINE = PipelineConfig(
-            name="my_pipeline",
-            models=["my.first_model", "my.second_model"],
-        )
-
-        result = await run_workflow(
-            pipeline=MY_PIPELINE,
-            filters=DocumentFilters(ids="doc1,doc2"),
-            incremental_mode="full",
-            reprocess_unchanged=True,  # Force reprocess all docs
-        )
-    """
-    workflow_id = workflow_id or DBOS.workflow_id
-
-<<<<<<< HEAD
+    """Internal: Execute pipeline after resolution."""
     # Display workflow ID at start
     from kurt.core.display import print_dim
 
     print_dim(f"Workflow: {workflow_id}")
-=======
+
     # Configure LLM tracker for this workflow
     from kurt.core.llm_tracker import llm_tracker
 
     llm_tracker.configure(workflow_id=workflow_id)
->>>>>>> ae446623
 
     logger.info(
         "Workflow '%s' started (mode=%s, reprocess_unchanged=%s, workflow_id=%s)",
@@ -288,43 +248,52 @@
     model_configs: Optional[Dict[str, Any]] = None,
     metadata: Optional[Dict[str, Any]] = None,
 ) -> Dict[str, Any]:
-    """Generic workflow that resolves target and runs pipeline.
-
-    This is the main entry point for CLI integration. It accepts flexible
-    target specifications and auto-discovers models.
+    """Run a pipeline workflow with dbt-style target resolution.
+
+    This is the single entry point for running pipelines. It resolves the target
+    string to a pipeline config and executes the models.
 
     Args:
         target: One of:
-            - Namespace (e.g., "indexing") - discovers all models
-            - Model name (e.g., "indexing.document_sections") - single model
+            - Namespace (e.g., "staging.indexing") - discovers all models
+            - Model name (e.g., "staging.indexing.document_sections") - single model
             - File path (e.g., "./my_models.py") - imports and runs
             - Directory path (e.g., "./models/") - imports all and runs
         filters: Document filters to apply
         incremental_mode: Processing mode ("full" or "delta")
         reprocess_unchanged: If True, reprocess unchanged documents
         workflow_id: Optional workflow ID
+        model_configs: Optional model-specific configurations
         metadata: Optional dict with additional context (e.g., {"verbose": True})
 
     Returns:
-        Dict with workflow results
-
-    Example CLI usage:
-        # Run all indexing models
-        kurt index --pipeline indexing
-
-        # Run single model
-        kurt index --pipeline indexing.document_sections
-
-        # Run models from custom path
-        kurt index --pipeline ./my_pipeline/models/
+        Dict with workflow results including:
+        - workflow_id: The workflow identifier
+        - pipeline: Pipeline name that was run
+        - total_documents: Total docs processed + skipped
+        - documents_processed: Number of docs actually processed
+        - skipped_docs: Number of docs skipped (unchanged)
+        - models_executed: List of models that ran
+        - errors: Any errors encountered
+
+    Example:
+        from kurt.core import run_pipeline_workflow
+
+        result = await run_pipeline_workflow(
+            target="staging.indexing",
+            filters=DocumentFilters(ids="doc1,doc2"),
+            incremental_mode="full",
+            reprocess_unchanged=True,
+        )
     """
     pipeline = resolve_pipeline(target)
-    return await run_workflow(
+    wf_id = workflow_id or DBOS.workflow_id
+    return await _run_pipeline(
         pipeline=pipeline,
         filters=filters,
         incremental_mode=incremental_mode,
         reprocess_unchanged=reprocess_unchanged,
-        workflow_id=workflow_id,
+        workflow_id=wf_id,
         model_configs=model_configs,
         metadata=metadata,
     )
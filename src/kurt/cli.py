--- conflicted
+++ resolved
@@ -10,29 +10,7 @@
 from rich.console import Console
 
 from kurt import __version__
-<<<<<<< HEAD
 from kurt.config.base import config_file_exists
-=======
-
-# Load environment variables from .env file in current directory
-# This must happen before any other imports that might use env vars
-load_dotenv()
-from kurt.admin.telemetry.decorators import track_command  # noqa: E402
-from kurt.commands.admin import admin  # noqa: E402
-from kurt.commands.content import content  # noqa: E402
-from kurt.commands.integrations import integrations  # noqa: E402
-from kurt.commands.show import show  # noqa: E402
-from kurt.commands.status import status  # noqa: E402
-from kurt.commands.update import update  # noqa: E402
-from kurt.commands.workflows import workflows_group  # noqa: E402
-from kurt.config.base import (  # noqa: E402
-    KurtConfig,
-    config_file_exists,
-    create_config,
-    get_config_file_path,
-)
-from kurt.db.database import init_database  # noqa: E402
->>>>>>> 919cef61
 
 console = Console()
 
@@ -450,18 +428,7 @@
         raise click.Abort()
 
 
-<<<<<<< HEAD
 # Commands are registered via lazy loading in the main group decorator above
-=======
-# Register command groups
-main.add_command(content)
-main.add_command(integrations)
-main.add_command(admin)
-main.add_command(status)
-main.add_command(show)
-main.add_command(update)
-main.add_command(workflows_group, name="workflows")
->>>>>>> 919cef61
 
 
 if __name__ == "__main__":

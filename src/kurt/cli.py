--- conflicted
+++ resolved
@@ -10,18 +10,6 @@
 from rich.console import Console
 
 from kurt import __version__
-<<<<<<< HEAD
-from kurt.admin.telemetry.decorators import track_command
-from kurt.commands.admin import admin
-from kurt.commands.content import content
-from kurt.commands.integrations import integrations
-from kurt.commands.show import show
-from kurt.commands.status import status
-from kurt.commands.update import update
-from kurt.commands.workflows import workflows_group
-from kurt.config.base import KurtConfig, config_file_exists, create_config, get_config_file_path
-from kurt.db.database import init_database
-=======
 
 # Load environment variables from .env file in current directory
 # This must happen before any other imports that might use env vars
@@ -30,6 +18,8 @@
 from kurt.commands.admin import admin  # noqa: E402
 from kurt.commands.content import content  # noqa: E402
 from kurt.commands.integrations import integrations  # noqa: E402
+from kurt.commands.show import show
+from kurt.commands.update import update
 from kurt.commands.status import status  # noqa: E402
 from kurt.commands.workflows import workflows_group  # noqa: E402
 from kurt.config.base import (  # noqa: E402
@@ -39,7 +29,6 @@
     get_config_file_path,
 )
 from kurt.db.database import init_database  # noqa: E402
->>>>>>> 15fdf6ed
 
 console = Console()
 
